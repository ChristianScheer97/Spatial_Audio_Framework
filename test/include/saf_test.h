--- conflicted
+++ resolved
@@ -179,11 +179,7 @@
  * incidence angle parameters */
 void test__dvf_interpDVFShelfParams(void);
 /**
-<<<<<<< HEAD
- * Test thegeneration of high shelf coeffs based on shelf gain and fc
-=======
- * Test the generation of high shelf coeffs based on shelf gains and fc
->>>>>>> d472c539
+ * Test the generation of high shelf coeffs based on shelf gain and fc
  * parameters */
 void test__dvf_dvfShelfCoeffs(void);
 
