--- conflicted
+++ resolved
@@ -1,562 +1,557 @@
-/*
- * Copyright 2017-2018 Leo McCormack
- *
- * Permission to use, copy, modify, and/or distribute this software for any
- * purpose with or without fee is hereby granted, provided that the above
- * copyright notice and this permission notice appear in all copies.
- *
- * THE SOFTWARE IS PROVIDED "AS IS" AND THE AUTHOR DISCLAIMS ALL WARRANTIES WITH
- * REGARD TO THIS SOFTWARE INCLUDING ALL IMPLIED WARRANTIES OF MERCHANTABILITY
- * AND FITNESS. IN NO EVENT SHALL THE AUTHOR BE LIABLE FOR ANY SPECIAL, DIRECT,
- * INDIRECT, OR CONSEQUENTIAL DAMAGES OR ANY DAMAGES WHATSOEVER RESULTING FROM
- * LOSS OF USE, DATA OR PROFITS, WHETHER IN AN ACTION OF CONTRACT, NEGLIGENCE OR
- * OTHER TORTIOUS ACTION, ARISING OUT OF OR IN CONNECTION WITH THE USE OR
- * PERFORMANCE OF THIS SOFTWARE.
- */
-
-/**
- * @file: roombinauraliser_internal.c
- * @brief Convolves input audio (up to 64 channels) with interpolated HRTFs in
- *        the time-frequency domain.
- *
- * The HRTFs are interpolated by applying amplitude-preserving VBAP gains to the
- * HRTF magnitude responses and inter-aural time differences (ITDs)
- * individually, before being re-combined. The example also allows the user to
- * specify an external SOFA file for the convolution, and rotations of the
- * source directions to accomodate head-tracking.
- *
- * @author Leo McCormack
- * @date 25.09.2017
- * @license ISC
- */
-
-#include "roombinauraliser_internal.h"
-
-void roombinauraliser_setCodecStatus(void* const hBin, CODEC_STATUS newStatus)
-{
-    roombinauraliser_data *pData = (roombinauraliser_data*)(hBin);
-    if(newStatus==CODEC_STATUS_NOT_INITIALISED){
-        /* Pause until current initialisation is complete */
-        while(pData->codecStatus == CODEC_STATUS_INITIALISING)
-            SAF_SLEEP(10);
-    }
-    pData->codecStatus = newStatus;
-}
-
-void roombinauraliser_interpHRTFs
-(
-    void* const hBin,
-    float azimuth_deg,
-    float elevation_deg,
-    float_complex h_intrp[MAX_NUM_INPUTS][HYBRID_BANDS][NUM_EARS]
-)
-{
-    roombinauraliser_data *pData = (roombinauraliser_data*)(hBin);
-    int i, band;
-    int aziIndex, elevIndex, N_azi, idx3d;
-    float_complex weights_cmplx[3], hrtf_fb3[MAX_NUM_INPUTS][NUM_EARS][3];
-    float aziRes, elevRes, weights[3];
-    const float_complex calpha = cmplxf(1.0f, 0.0f), cbeta = cmplxf(0.0f, 0.0f);
-     
-    /* find closest pre-computed VBAP direction */
-    aziRes = (float)pData->hrtf_vbapTableRes[0];
-    elevRes = (float)pData->hrtf_vbapTableRes[1];
-    N_azi = (int)(360.0f / aziRes + 0.5f) + 1;
-    aziIndex = (int)(matlab_fmodf(azimuth_deg + 180.0f, 360.0f) / aziRes + 0.5f);
-    elevIndex = (int)((elevation_deg + 90.0f) / elevRes + 0.5f);
-    if (!pData->VBAP_3d_FLAG)
-        elevIndex = 0;
-    idx3d = elevIndex * N_azi + aziIndex;
-    for (i = 0; i < 3; i++)
-        weights[i] = pData->hrtf_vbap_gtableComp[idx3d*3 + i];
-    
-    /* Interpolate */
-    for (i = 0; i < 3; i++)
-        weights_cmplx[i] = cmplxf(weights[i], 0.0f);
-    for (int source=0; source < pData->nSources; source++){
-        for (band = 0; band < HYBRID_BANDS; band++) {
-            for (i = 0; i < 3; i++){
-<<<<<<< HEAD
-                hrtf_fb3[source][0][i] = pData->hrtf_fb[(source+1)*band*NUM_EARS*(pData->N_hrir_dirs) + 0*(pData->N_hrir_dirs) + pData->hrtf_vbap_gtableIdx[idx3d*3+i]];
-                hrtf_fb3[source][1][i] = pData->hrtf_fb[(source+1)*band*NUM_EARS*(pData->N_hrir_dirs) + 1*(pData->N_hrir_dirs) + pData->hrtf_vbap_gtableIdx[idx3d*3+i]];
-=======
-                hrtf_fb3[source][0][i] = pData->hrtf_fb[source][band*NUM_EARS*(pData->N_hrir_dirs) + 0*(pData->N_hrir_dirs) + pData->hrtf_vbap_gtableIdx[idx3d*3+i]];
-                hrtf_fb3[source][1][i] = pData->hrtf_fb[source][band*NUM_EARS*(pData->N_hrir_dirs) + 1*(pData->N_hrir_dirs) + pData->hrtf_vbap_gtableIdx[idx3d*3+i]];
->>>>>>> fc19f11e
-            }
-            cblas_cgemm(CblasRowMajor, CblasNoTrans, CblasNoTrans, NUM_EARS, 1, 3, &calpha,
-                        (float_complex*)hrtf_fb3[source], 3,
-                        (float_complex*)weights_cmplx, 1, &cbeta,
-                        (float_complex*)h_intrp[source][band], 1);
-        }
-    }
-}
-
-void roombinauraliser_initHRTFsAndGainTables(void* const hBin)
-{
-    roombinauraliser_data *pData = (roombinauraliser_data*)(hBin);
-    int i, new_len;
-    float* hrtf_vbap_gtable, *hrirs_resampled;//, *hrir_dirs_rad;
-#ifdef SAF_ENABLE_SOFA_READER_MODULE
-    SAF_SOFA_ERROR_CODES error;
-    saf_sofa_container sofa;
-#endif
-    
-    strcpy(pData->progressBarText,"Loading HRIRs");
-    pData->progressBar0_1 = 0.2f;
-    
-    /* load sofa file or load default hrir data */
-#ifdef SAF_ENABLE_SOFA_READER_MODULE
-    if(!pData->useDefaultHRIRsFLAG && pData->sofa_filepath!=NULL){
-        /* Load SOFA file */
-        //error = saf_sofa_open(&sofa, pData->sofa_filepath, SAF_SOFA_READER_OPTION_DEFAULT);
-        error = saf_sofa_open_universal(&sofa, pData->sofa_filepath, SAF_SOFA_READER_OPTION_NETCDF, SAF_SOFA_READER_USECASE_BRIR);
-
-
-        /* Load defaults instead */
-        if(error!=SAF_SOFA_OK || sofa.nReceivers!=NUM_EARS){
-            pData->useDefaultHRIRsFLAG = 1;
-            saf_print_warning("Unable to load the specified SOFA file, or it contained something other than 2 channels. Using default HRIR data instead.");
-        }
-        else{
-            /* Copy SOFA data */
-            pData->hrir_loaded_fs = (int)sofa.DataSamplingRate;
-            pData->hrir_loaded_len = sofa.DataLengthIR;
-            pData->N_hrir_dirs = sofa.nSources;
-            pData->nEmitters = sofa.nEmitters;
-            pData->new_nSources = pData->nSources = sofa.nEmitters;
-            //pData->hrirs = realloc1d(pData->hrirs, pData->N_hrir_dirs*NUM_EARS*pData->nSources*(pData->hrir_loaded_len)*sizeof(float));
-            pData->hrirs = (float**)realloc2d((void**)pData->hrirs, pData->nSources, pData->N_hrir_dirs*NUM_EARS*(pData->hrir_loaded_len), sizeof(float));
-            
-            for(int cycle=0; cycle<pData->N_hrir_dirs*NUM_EARS; cycle++)
-                for(int source=0; source<pData->nSources; source++)
-                    memcpy(pData->hrirs[source]+pData->hrir_loaded_len*cycle,
-                           &sofa.DataIR[(cycle*pData->nSources+source)*pData->hrir_loaded_len],
-                           pData->hrir_loaded_len*sizeof(float));
-                
-            pData->hrir_dirs_deg = realloc1d(pData->hrir_dirs_deg, pData->N_hrir_dirs*2*sizeof(float));
-
-            cblas_scopy(pData->N_hrir_dirs, sofa.ListenerView, 3, pData->hrir_dirs_deg, 2); /* azi */
-            cblas_scopy(pData->N_hrir_dirs, &sofa.ListenerView[1], 3, &pData->hrir_dirs_deg[1], 2); /* elev */
-            
-            
-            
-            /* Set Emitters to Points specified in BRIR */
-            if (!strcmp(sofa.EmitterPositionUnits, "metre")) { /* strcmp returns 0 if both strings are equal, therefor !strcmp = true */
-                /* cartesian coordinates */
-                for (int i=0; i<sofa.nEmitters; i++){
-                    pData->src_dirs_xyz[i][0] = sofa.EmitterPosition[3*i+0];
-                    pData->src_dirs_xyz[i][1] = sofa.EmitterPosition[3*i+1];
-                    pData->src_dirs_xyz[i][2] = sofa.EmitterPosition[3*i+2];
-                    
-                    float temp_sph[3];
-                    cart2sph(&sofa.EmitterPosition[3*i], 1, 1, temp_sph);
-                    pData->src_dirs_deg[i][0] = temp_sph[0];
-                    pData->src_dirs_deg[i][1] = temp_sph[1];
-                }
-            }
-            else {
-                /* spherical coordinates */
-                for (int i=0; i<sofa.nEmitters; i++) {
-
-                    if (sofa.EmitterPosition[3*i+0] > 180)
-                        pData->src_dirs_deg[i][0] = sofa.EmitterPosition[3*i+0] - 360.0;
-                    else if (sofa.EmitterPosition[3*i+0] < -180)
-                        pData->src_dirs_deg[i][0] = sofa.EmitterPosition[3*i+0] + 360.0;
-                    else
-                        pData->src_dirs_deg[i][0] = sofa.EmitterPosition[3*i+0];
-                    
-                    if (sofa.EmitterPosition[3 * i + 1] > 90)
-                        pData->src_dirs_deg[i][1] = sofa.EmitterPosition[3 * i + 1] - 180;
-                    else if (sofa.EmitterPosition[3 * i + 1] < -90)
-                        pData->src_dirs_deg[i][1] = sofa.EmitterPosition[3 * i + 1] + 180.0;
-                    else
-                        pData->src_dirs_deg[i][1] = sofa.EmitterPosition[3*i+1];
-                    
-                    float temp_sph[3];
-                    sph2cart(&sofa.EmitterPosition[3*i], 1, 1, temp_sph);
-                    pData->src_dirs_xyz[i][0] = temp_sph[0];
-                    pData->src_dirs_xyz[i][1] = temp_sph[1];
-                    pData->src_dirs_xyz[i][2] = temp_sph[2];
-                }
-            }
-        }
-
-        /* Clean-up */
-        saf_sofa_close(&sofa);
-    }
-#else
-    pData->useDefaultHRIRsFLAG = 1; /* Can only load the default HRIR data */
-#endif
-    if(pData->useDefaultHRIRsFLAG){
-        /* Copy default HRIR data */
-        pData->hrir_loaded_fs = __default_hrir_fs;
-        pData->hrir_loaded_len = __default_hrir_len;
-        pData->N_hrir_dirs = __default_N_hrir_dirs;
-        pData->hrirs = realloc1d(pData->hrirs, pData->N_hrir_dirs*NUM_EARS*(pData->hrir_loaded_len)*sizeof(float));
-        memcpy(pData->hrirs, (float*)__default_hrirs, pData->N_hrir_dirs*NUM_EARS*(pData->hrir_loaded_len)*sizeof(float));
-        pData->hrir_dirs_deg = realloc1d(pData->hrir_dirs_deg, pData->N_hrir_dirs*2*sizeof(float));
-        memcpy(pData->hrir_dirs_deg, (float*)__default_hrir_dirs_deg, pData->N_hrir_dirs*2*sizeof(float));
-    }
-
-    /* Convert from the 0..360 convention, to -180..180 */
-    convert_0_360To_m180_180(pData->hrir_dirs_deg, pData->N_hrir_dirs);
-
-    /* estimate the ITDs for each HRIR */
-    strcpy(pData->progressBarText,"Estimating ITDs");
-    pData->progressBar0_1 = 0.4f;
-    pData->itds_s = realloc1d(pData->itds_s, pData->N_hrir_dirs*sizeof(float));
-    // estimateITDs(pData->hrirs, pData->N_hrir_dirs, pData->hrir_loaded_len, pData->hrir_loaded_fs, pData->itds_s);
-
-    /* Resample the HRIRs if needed */
-    if(pData->hrir_loaded_fs!=pData->fs){
-        strcpy(pData->progressBarText,"Resampling the HRIRs");
-        pData->progressBar0_1 = 0.5f;
-        hrirs_resampled = NULL;
-        for(int source=0; source<pData->nSources; source++)
-            resampleHRIRs(pData->hrirs[source], pData->N_hrir_dirs, pData->hrir_loaded_len, pData->hrir_loaded_fs, pData->fs, 1, &hrirs_resampled+source*(pData->N_hrir_dirs*NUM_EARS*new_len), &new_len);
-        pData->hrirs = (float**)realloc2d((void**)pData->hrirs, pData->nSources, pData->N_hrir_dirs*NUM_EARS*new_len,sizeof(float));
-        for(int source=0; source<pData->nSources; source++)
-            cblas_scopy(pData->N_hrir_dirs*NUM_EARS*new_len, hrirs_resampled+pData->N_hrir_dirs*NUM_EARS*new_len, 1, pData->hrirs[source], 1);
-        
-        free(hrirs_resampled);
-        pData->hrir_runtime_fs = pData->fs;
-        pData->hrir_runtime_len = new_len;
-    }
-    else{
-        pData->hrir_runtime_fs = pData->hrir_loaded_fs;
-        pData->hrir_runtime_len = pData->hrir_loaded_len;
-    }
-    
-    /* generate VBAP gain table */
-    strcpy(pData->progressBarText,"Generating interpolation table");
-    pData->progressBar0_1 = 0.6f;
-    hrtf_vbap_gtable = NULL;
-    pData->hrtf_vbapTableRes[0] = 2;
-    pData->hrtf_vbapTableRes[1] = 5;
-    
-    pData->VBAP_3d_FLAG = 1;
-
-    float elevation_max = -90.0f;
-    float elevation_min = +90.0f;
-    for (int i = 1; i < pData->N_hrir_dirs; i += 2) {
-        elevation_max = SAF_MAX(elevation_max, pData->hrir_dirs_deg[i]);
-        elevation_min = SAF_MIN(elevation_min, pData->hrir_dirs_deg[i]);
-        //printf("% .3f /  % .3f \n", elevation_min, elevation_max);
-    }
-
-    if (fabsf((elevation_min + 90) / (180) - (elevation_max + 90) / (180)) < 1e-6) /* dont criticize the normalize*/
-        pData->VBAP_3d_FLAG = 0;
-   
-    if (pData->VBAP_3d_FLAG) {
-        generateVBAPgainTable3D(pData->hrir_dirs_deg, pData->N_hrir_dirs, pData->hrtf_vbapTableRes[0], pData->hrtf_vbapTableRes[1], 1, 0, 0.0f,
-            &hrtf_vbap_gtable, &(pData->N_hrtf_vbap_gtable), &(pData->nTriangles));
-    }
-
-    else {
-        generateVBAPgainTable2D(pData->hrir_dirs_deg, pData->N_hrir_dirs, pData->hrtf_vbapTableRes[0],
-            &hrtf_vbap_gtable, &(pData->N_hrtf_vbap_gtable), &(pData->nTriangles));
-    }
-    
-    if(hrtf_vbap_gtable==NULL){
-        /* if generating vbap gain tabled failed, re-calculate with default HRIR set */
-        pData->useDefaultHRIRsFLAG = 1;
-        roombinauraliser_initHRTFsAndGainTables(hBin);
-    }
-    
-    /* compress VBAP table (i.e. remove the zero elements) */
-    
-    pData->hrtf_vbap_gtableComp = realloc1d(pData->hrtf_vbap_gtableComp, pData->N_hrtf_vbap_gtable * 3 * sizeof(float));
-    pData->hrtf_vbap_gtableIdx = realloc1d(pData->hrtf_vbap_gtableIdx, pData->N_hrtf_vbap_gtable * 3 * sizeof(int));
-    compressVBAPgainTable3D(hrtf_vbap_gtable, pData->N_hrtf_vbap_gtable, pData->N_hrir_dirs, pData->hrtf_vbap_gtableComp, pData->hrtf_vbap_gtableIdx);
-    /* --> 3D GainTable compression also works in 2D */
-
-    
-    /* convert hrirs to filterbank coefficients */
-    pData->progressBar0_1 = 0.6f;
-    //pData->hrtf_fb = realloc1d(pData->hrtf_fb, HYBRID_BANDS * NUM_EARS * pData->nSources * (pData->N_hrir_dirs)*sizeof(float_complex));
-    pData->hrtf_fb = (float_complex**)realloc2d((void**)pData->hrtf_fb, pData->nSources, HYBRID_BANDS * NUM_EARS * (pData->N_hrir_dirs), sizeof(float_complex));
-    for(int source = 0; source < pData->nSources; source++)
-        HRIRs2HRTFs_afSTFT(pData->hrirs[source], pData->N_hrir_dirs, pData->hrir_runtime_len, HOP_SIZE, 0, 1, pData->hrtf_fb[source]);
-
-    /* HRIR pre-processing */
-    if(pData->enableHRIRsDiffuseEQ){
-        /* get integration weights */
-        strcpy(pData->progressBarText,"Applying HRIR diffuse-field EQ");
-        pData->progressBar0_1 = 0.9f;
-        if(pData->N_hrir_dirs<=1000){//3600
-//            hrir_dirs_rad = malloc1d(pData->N_hrir_dirs*2*sizeof(float));
-//            memcpy(hrir_dirs_rad, pData->hrir_dirs_deg, pData->N_hrir_dirs*2*sizeof(float));
-//            cblas_sscal(pData->N_hrir_dirs*2, SAF_PI/180.0f, hrir_dirs_rad, 1);
-            pData->weights = realloc1d(pData->weights, pData->N_hrir_dirs*sizeof(float));
-//            calculateGridWeights(hrir_dirs_rad, pData->N_hrir_dirs, -1, pData->weights);
-//            free(hrir_dirs_rad);
-            getVoronoiWeights(pData->hrir_dirs_deg, pData->N_hrir_dirs, 0, pData->weights);
-        }
-        else{
-            pData->weights = realloc1d(pData->weights, pData->N_hrir_dirs*sizeof(float));
-            for(int idx=0; idx < pData->N_hrir_dirs; idx++)
-                pData->weights[idx] = 4.f*SAF_PI / (float)pData->N_hrir_dirs;
-        }
-        for (int source = 0; source < pData->nSources; source++)
-            diffuseFieldEqualiseHRTFs(pData->N_hrir_dirs, pData->itds_s, pData->freqVector, HYBRID_BANDS, pData->weights, 1, 0, pData->hrtf_fb[source]);
-    }
-
-    /* calculate magnitude responses */
-    pData->hrtf_fb_mag = (float**)realloc2d((void**)pData->hrtf_fb_mag, pData->nSources, HYBRID_BANDS*NUM_EARS*(pData->N_hrir_dirs), sizeof(float)); 
-    for(int source = 0; source < pData->nSources; source++)
-        for(i=0; i<HYBRID_BANDS*NUM_EARS* (pData->N_hrir_dirs); i++)
-            pData->hrtf_fb_mag[source][i] = cabsf(pData->hrtf_fb[source][i]);
-
-    /* The HRTFs should be re-interpolated */
-    for(i=0; i<MAX_NUM_INPUTS; i++)
-        pData->recalc_hrtf_interpFLAG = 1;
-    
-    /* clean-up */
-    free(hrtf_vbap_gtable);
-}
-
-void roombinauraliser_initTFT
-(
-    void* const hBin
-)
-{
-    roombinauraliser_data *pData = (roombinauraliser_data*)(hBin);
- 
-    if(pData->hSTFT==NULL)
-        afSTFT_create(&(pData->hSTFT), pData->new_nSources, NUM_EARS, HOP_SIZE, 0, 1, AFSTFT_BANDS_CH_TIME);
-    else if(pData->new_nSources!=pData->nSources){
-        afSTFT_channelChange(pData->hSTFT, pData->new_nSources, NUM_EARS);
-        afSTFT_clearBuffers(pData->hSTFT);
-    }
-    pData->nSources = pData->new_nSources;
-}
-
-void roombinauraliser_loadPreset
-(
-    SOURCE_CONFIG_PRESETS preset,
-    float dirs_deg[MAX_NUM_INPUTS][2],
-    int* newNCH,
-    int* nDims
-)
-{
-    float sum_elev;
-    int ch, i, nCH;
-    
-    switch(preset){
-        default:
-        case SOURCE_CONFIG_PRESET_DEFAULT:
-            nCH = 1;
-            for(ch=0; ch<nCH; ch++)
-                for(i=0; i<2; i++)
-                    dirs_deg[ch][i] = 0.0f;
-            break;
-        case SOURCE_CONFIG_PRESET_MONO:
-            nCH = 1;
-            for(ch=0; ch<nCH; ch++)
-                for(i=0; i<2; i++)
-                    dirs_deg[ch][i] = __mono_dirs_deg[ch][i];
-            break;
-        case SOURCE_CONFIG_PRESET_STEREO:
-            nCH = 2;
-            for(ch=0; ch<nCH; ch++)
-                for(i=0; i<2; i++)
-                    dirs_deg[ch][i] = __stereo_dirs_deg[ch][i];
-            break;
-        case SOURCE_CONFIG_PRESET_5PX:
-            nCH = 5;
-            for(ch=0; ch<nCH; ch++)
-                for(i=0; i<2; i++)
-                    dirs_deg[ch][i] = __5pX_dirs_deg[ch][i];
-            break;
-        case SOURCE_CONFIG_PRESET_7PX:
-            nCH = 7;
-            for(ch=0; ch<nCH; ch++)
-                for(i=0; i<2; i++)
-                    dirs_deg[ch][i] = __7pX_dirs_deg[ch][i];
-            break;
-        case SOURCE_CONFIG_PRESET_8PX:
-            nCH = 8;
-            for(ch=0; ch<nCH; ch++)
-                for(i=0; i<2; i++)
-                    dirs_deg[ch][i] = __8pX_dirs_deg[ch][i];
-            break;
-        case SOURCE_CONFIG_PRESET_9PX:
-            nCH = 9;
-            for(ch=0; ch<nCH; ch++)
-                for(i=0; i<2; i++)
-                    dirs_deg[ch][i] = __9pX_dirs_deg[ch][i];
-            break;
-        case SOURCE_CONFIG_PRESET_10PX:
-            nCH = 10;
-            for(ch=0; ch<nCH; ch++)
-                for(i=0; i<2; i++)
-                    dirs_deg[ch][i] = __10pX_dirs_deg[ch][i];
-            break;
-        case SOURCE_CONFIG_PRESET_11PX:
-            nCH = 11;
-            for(ch=0; ch<nCH; ch++)
-                for(i=0; i<2; i++)
-                    dirs_deg[ch][i] = __11pX_dirs_deg[ch][i];
-            break;
-        case SOURCE_CONFIG_PRESET_11PX_7_4:
-            nCH = 11;
-            for(ch=0; ch<nCH; ch++)
-                for(i=0; i<2; i++)
-                    dirs_deg[ch][i] = __11pX_7_4_dirs_deg[ch][i];
-            break;
-        case SOURCE_CONFIG_PRESET_13PX:
-            nCH = 13;
-            for(ch=0; ch<nCH; ch++)
-                for(i=0; i<2; i++)
-                    dirs_deg[ch][i] = __13pX_dirs_deg[ch][i];
-            break;
-        case SOURCE_CONFIG_PRESET_22PX:
-            nCH = 22;
-            for(ch=0; ch<nCH; ch++)
-                for(i=0; i<2; i++)
-                    dirs_deg[ch][i] = __22pX_dirs_deg[ch][i];
-            break;
-        case SOURCE_CONFIG_PRESET_22P2_9_10_3:
-            nCH = 24;
-            for(ch=0; ch<nCH; ch++)
-                for(i=0; i<2; i++)
-                    dirs_deg[ch][i] = __9_10_3p2_dirs_deg[ch][i];
-            break;
-        case SOURCE_CONFIG_PRESET_AALTO_MCC:
-            nCH = 45;
-            for(ch=0; ch<nCH; ch++)
-                for(i=0; i<2; i++)
-                    dirs_deg[ch][i] = __Aalto_MCC_dirs_deg[ch][i];
-            break;
-        case SOURCE_CONFIG_PRESET_AALTO_MCC_SUBSET:
-            nCH = 37;
-            for(ch=0; ch<nCH; ch++)
-                for(i=0; i<2; i++)
-                    dirs_deg[ch][i] = __Aalto_MCCsubset_dirs_deg[ch][i];
-            break;
-        case SOURCE_CONFIG_PRESET_AALTO_APAJA:
-            nCH = 29;
-            for(ch=0; ch<nCH; ch++)
-                for(i=0; i<2; i++)
-                    dirs_deg[ch][i] = __Aalto_Apaja_dirs_deg[ch][i];
-            break; 
-        case SOURCE_CONFIG_PRESET_AALTO_LR:
-            nCH = 13;
-            for(ch=0; ch<nCH; ch++)
-                for(i=0; i<2; i++)
-                    dirs_deg[ch][i] = __Aalto_LR_dirs_deg[ch][i];
-            break;
-        case SOURCE_CONFIG_PRESET_DTU_AVIL:
-            nCH = 64;
-            for(ch=0; ch<nCH; ch++)
-                for(i=0; i<2; i++)
-                    dirs_deg[ch][i] = __DTU_AVIL_dirs_deg[ch][i];
-            break;
-        case SOURCE_CONFIG_PRESET_ZYLIA_LAB:
-            nCH = 22;
-            for(ch=0; ch<nCH; ch++)
-                for(i=0; i<2; i++)
-                    dirs_deg[ch][i] = __Zylia_Lab_dirs_deg[ch][i];
-            break;
-        case SOURCE_CONFIG_PRESET_T_DESIGN_4:
-            nCH = 4;
-            for(ch=0; ch<nCH; ch++)
-                for(i=0; i<2; i++)
-                    dirs_deg[ch][i] = __Tdesign_degree_2_dirs_deg[ch][i];
-            break;
-        case SOURCE_CONFIG_PRESET_T_DESIGN_12:
-            nCH = 12;
-            for(ch=0; ch<nCH; ch++)
-                for(i=0; i<2; i++)
-                    dirs_deg[ch][i] = __Tdesign_degree_4_dirs_deg[ch][i];
-            break;
-        case SOURCE_CONFIG_PRESET_T_DESIGN_24:
-            nCH = 24;
-            for(ch=0; ch<nCH; ch++)
-                for(i=0; i<2; i++)
-                    dirs_deg[ch][i] = __Tdesign_degree_6_dirs_deg[ch][i];
-            break;
-        case SOURCE_CONFIG_PRESET_T_DESIGN_36:
-            nCH = 36;
-            for(ch=0; ch<nCH; ch++)
-                for(i=0; i<2; i++)
-                    dirs_deg[ch][i] = __Tdesign_degree_8_dirs_deg[ch][i];
-            break;
-        case SOURCE_CONFIG_PRESET_T_DESIGN_48:
-            nCH = 48;
-            for(ch=0; ch<nCH; ch++)
-                for(i=0; i<2; i++)
-                    dirs_deg[ch][i] = __Tdesign_degree_9_dirs_deg[ch][i];
-            break;
-        case SOURCE_CONFIG_PRESET_T_DESIGN_60:
-            nCH = 60;
-            for(ch=0; ch<nCH; ch++)
-                for(i=0; i<2; i++)
-                    dirs_deg[ch][i] = __Tdesign_degree_10_dirs_deg[ch][i];
-            break;
-        case SOURCE_CONFIG_PRESET_SPH_COV_9:
-            nCH = 9;
-            for(ch=0; ch<nCH; ch++)
-                for(i=0; i<2; i++)
-                    dirs_deg[ch][i] = __SphCovering_9_dirs_deg[ch][i];
-            break;
-        case SOURCE_CONFIG_PRESET_SPH_COV_16:
-            nCH = 16;
-            for(ch=0; ch<nCH; ch++)
-                for(i=0; i<2; i++)
-                    dirs_deg[ch][i] = __SphCovering_16_dirs_deg[ch][i];
-            break;
-        case SOURCE_CONFIG_PRESET_SPH_COV_25:
-            nCH = 25;
-            for(ch=0; ch<nCH; ch++)
-                for(i=0; i<2; i++)
-                    dirs_deg[ch][i] = __SphCovering_25_dirs_deg[ch][i];
-            break;
-        case SOURCE_CONFIG_PRESET_SPH_COV_49:
-            nCH = 49;
-            for(ch=0; ch<nCH; ch++)
-                for(i=0; i<2; i++)
-                    dirs_deg[ch][i] = __SphCovering_49_dirs_deg[ch][i];
-            break;
-        case SOURCE_CONFIG_PRESET_SPH_COV_64:
-            nCH = 64;
-            for(ch=0; ch<nCH; ch++)
-                for(i=0; i<2; i++)
-                    dirs_deg[ch][i] = __SphCovering_64_dirs_deg[ch][i];
-            break;
-    }
-    
-    /* Fill remaining slots with default coords */
-    for(; ch<MAX_NUM_INPUTS; ch++){
-        for(i=0; i<2; i++){
-            dirs_deg[ch][i] = __default_LScoords64_rad[ch][i]* (180.0f/SAF_PI);
-        }
-    }
-    
-    /* For dynamically changing the number of TFT channels */
-    (*newNCH) = nCH;
-    
-    /* estimate number of dimensions. (Obviously fails if using 2D setups thare are on an angle.
-       However, in these cases, triangulation should fail and revert to 2D anyway) */
-    sum_elev = 0.0f;
-    for(i=0; i<nCH; i++){
-        sum_elev += dirs_deg[i][1];
-    }
-    if(sum_elev < 0.01f)
-        (*nDims) = 2;
-    else
-        (*nDims) = 3;
-}
- 
-
-
-
-
-
-
-
-
-
-
- 
+/*
+ * Copyright 2017-2018 Leo McCormack
+ *
+ * Permission to use, copy, modify, and/or distribute this software for any
+ * purpose with or without fee is hereby granted, provided that the above
+ * copyright notice and this permission notice appear in all copies.
+ *
+ * THE SOFTWARE IS PROVIDED "AS IS" AND THE AUTHOR DISCLAIMS ALL WARRANTIES WITH
+ * REGARD TO THIS SOFTWARE INCLUDING ALL IMPLIED WARRANTIES OF MERCHANTABILITY
+ * AND FITNESS. IN NO EVENT SHALL THE AUTHOR BE LIABLE FOR ANY SPECIAL, DIRECT,
+ * INDIRECT, OR CONSEQUENTIAL DAMAGES OR ANY DAMAGES WHATSOEVER RESULTING FROM
+ * LOSS OF USE, DATA OR PROFITS, WHETHER IN AN ACTION OF CONTRACT, NEGLIGENCE OR
+ * OTHER TORTIOUS ACTION, ARISING OUT OF OR IN CONNECTION WITH THE USE OR
+ * PERFORMANCE OF THIS SOFTWARE.
+ */
+
+/**
+ * @file: roombinauraliser_internal.c
+ * @brief Convolves input audio (up to 64 channels) with interpolated HRTFs in
+ *        the time-frequency domain.
+ *
+ * The HRTFs are interpolated by applying amplitude-preserving VBAP gains to the
+ * HRTF magnitude responses and inter-aural time differences (ITDs)
+ * individually, before being re-combined. The example also allows the user to
+ * specify an external SOFA file for the convolution, and rotations of the
+ * source directions to accomodate head-tracking.
+ *
+ * @author Leo McCormack
+ * @date 25.09.2017
+ * @license ISC
+ */
+
+#include "roombinauraliser_internal.h"
+
+void roombinauraliser_setCodecStatus(void* const hBin, CODEC_STATUS newStatus)
+{
+    roombinauraliser_data *pData = (roombinauraliser_data*)(hBin);
+    if(newStatus==CODEC_STATUS_NOT_INITIALISED){
+        /* Pause until current initialisation is complete */
+        while(pData->codecStatus == CODEC_STATUS_INITIALISING)
+            SAF_SLEEP(10);
+    }
+    pData->codecStatus = newStatus;
+}
+
+void roombinauraliser_interpHRTFs
+(
+    void* const hBin,
+    float azimuth_deg,
+    float elevation_deg,
+    float_complex h_intrp[MAX_NUM_INPUTS][HYBRID_BANDS][NUM_EARS]
+)
+{
+    roombinauraliser_data *pData = (roombinauraliser_data*)(hBin);
+    int i, band;
+    int aziIndex, elevIndex, N_azi, idx3d;
+    float_complex weights_cmplx[3], hrtf_fb3[MAX_NUM_INPUTS][NUM_EARS][3];
+    float aziRes, elevRes, weights[3];
+    const float_complex calpha = cmplxf(1.0f, 0.0f), cbeta = cmplxf(0.0f, 0.0f);
+     
+    /* find closest pre-computed VBAP direction */
+    aziRes = (float)pData->hrtf_vbapTableRes[0];
+    elevRes = (float)pData->hrtf_vbapTableRes[1];
+    N_azi = (int)(360.0f / aziRes + 0.5f) + 1;
+    aziIndex = (int)(matlab_fmodf(azimuth_deg + 180.0f, 360.0f) / aziRes + 0.5f);
+    elevIndex = (int)((elevation_deg + 90.0f) / elevRes + 0.5f);
+    if (!pData->VBAP_3d_FLAG)
+        elevIndex = 0;
+    idx3d = elevIndex * N_azi + aziIndex;
+    for (i = 0; i < 3; i++)
+        weights[i] = pData->hrtf_vbap_gtableComp[idx3d*3 + i];
+    
+    /* Interpolate */
+    for (i = 0; i < 3; i++)
+        weights_cmplx[i] = cmplxf(weights[i], 0.0f);
+    for (int source=0; source < pData->nSources; source++){
+        for (band = 0; band < HYBRID_BANDS; band++) {
+            for (i = 0; i < 3; i++){
+                hrtf_fb3[source][0][i] = pData->hrtf_fb[source][band*NUM_EARS*(pData->N_hrir_dirs) + 0*(pData->N_hrir_dirs) + pData->hrtf_vbap_gtableIdx[idx3d*3+i]];
+                hrtf_fb3[source][1][i] = pData->hrtf_fb[source][band*NUM_EARS*(pData->N_hrir_dirs) + 1*(pData->N_hrir_dirs) + pData->hrtf_vbap_gtableIdx[idx3d*3+i]];
+            }
+            cblas_cgemm(CblasRowMajor, CblasNoTrans, CblasNoTrans, NUM_EARS, 1, 3, &calpha,
+                        (float_complex*)hrtf_fb3[source], 3,
+                        (float_complex*)weights_cmplx, 1, &cbeta,
+                        (float_complex*)h_intrp[source][band], 1);
+        }
+    }
+}
+
+void roombinauraliser_initHRTFsAndGainTables(void* const hBin)
+{
+    roombinauraliser_data *pData = (roombinauraliser_data*)(hBin);
+    int i, new_len;
+    float* hrtf_vbap_gtable, *hrirs_resampled;//, *hrir_dirs_rad;
+#ifdef SAF_ENABLE_SOFA_READER_MODULE
+    SAF_SOFA_ERROR_CODES error;
+    saf_sofa_container sofa;
+#endif
+    
+    strcpy(pData->progressBarText,"Loading HRIRs");
+    pData->progressBar0_1 = 0.2f;
+    
+    /* load sofa file or load default hrir data */
+#ifdef SAF_ENABLE_SOFA_READER_MODULE
+    if(!pData->useDefaultHRIRsFLAG && pData->sofa_filepath!=NULL){
+        /* Load SOFA file */
+        //error = saf_sofa_open(&sofa, pData->sofa_filepath, SAF_SOFA_READER_OPTION_DEFAULT);
+        error = saf_sofa_open_universal(&sofa, pData->sofa_filepath, SAF_SOFA_READER_OPTION_NETCDF, SAF_SOFA_READER_USECASE_BRIR);
+
+
+        /* Load defaults instead */
+        if(error!=SAF_SOFA_OK || sofa.nReceivers!=NUM_EARS){
+            pData->useDefaultHRIRsFLAG = 1;
+            saf_print_warning("Unable to load the specified SOFA file, or it contained something other than 2 channels. Using default HRIR data instead.");
+        }
+        else{
+            /* Copy SOFA data */
+            pData->hrir_loaded_fs = (int)sofa.DataSamplingRate;
+            pData->hrir_loaded_len = sofa.DataLengthIR;
+            pData->N_hrir_dirs = sofa.nSources;
+            pData->nEmitters = sofa.nEmitters;
+            pData->new_nSources = pData->nSources = sofa.nEmitters;
+            //pData->hrirs = realloc1d(pData->hrirs, pData->N_hrir_dirs*NUM_EARS*pData->nSources*(pData->hrir_loaded_len)*sizeof(float));
+            pData->hrirs = (float**)realloc2d((void**)pData->hrirs, pData->nSources, pData->N_hrir_dirs*NUM_EARS*(pData->hrir_loaded_len), sizeof(float));
+            
+            for(int cycle=0; cycle<pData->N_hrir_dirs*NUM_EARS; cycle++)
+                for(int source=0; source<pData->nSources; source++)
+                    memcpy(pData->hrirs[source]+pData->hrir_loaded_len*cycle,
+                           &sofa.DataIR[(cycle*pData->nSources+source)*pData->hrir_loaded_len],
+                           pData->hrir_loaded_len*sizeof(float));
+                
+            pData->hrir_dirs_deg = realloc1d(pData->hrir_dirs_deg, pData->N_hrir_dirs*2*sizeof(float));
+
+            cblas_scopy(pData->N_hrir_dirs, sofa.ListenerView, 3, pData->hrir_dirs_deg, 2); /* azi */
+            cblas_scopy(pData->N_hrir_dirs, &sofa.ListenerView[1], 3, &pData->hrir_dirs_deg[1], 2); /* elev */
+            
+            
+            
+            /* Set Emitters to Points specified in BRIR */
+            if (!strcmp(sofa.EmitterPositionUnits, "metre")) { /* strcmp returns 0 if both strings are equal, therefor !strcmp = true */
+                /* cartesian coordinates */
+                for (int i=0; i<sofa.nEmitters; i++){
+                    pData->src_dirs_xyz[i][0] = sofa.EmitterPosition[3*i+0];
+                    pData->src_dirs_xyz[i][1] = sofa.EmitterPosition[3*i+1];
+                    pData->src_dirs_xyz[i][2] = sofa.EmitterPosition[3*i+2];
+                    
+                    float temp_sph[3];
+                    cart2sph(&sofa.EmitterPosition[3*i], 1, 1, temp_sph);
+                    pData->src_dirs_deg[i][0] = temp_sph[0];
+                    pData->src_dirs_deg[i][1] = temp_sph[1];
+                }
+            }
+            else {
+                /* spherical coordinates */
+                for (int i=0; i<sofa.nEmitters; i++) {
+
+                    if (sofa.EmitterPosition[3*i+0] > 180)
+                        pData->src_dirs_deg[i][0] = sofa.EmitterPosition[3*i+0] - 360.0;
+                    else if (sofa.EmitterPosition[3*i+0] < -180)
+                        pData->src_dirs_deg[i][0] = sofa.EmitterPosition[3*i+0] + 360.0;
+                    else
+                        pData->src_dirs_deg[i][0] = sofa.EmitterPosition[3*i+0];
+                    
+                    if (sofa.EmitterPosition[3 * i + 1] > 90)
+                        pData->src_dirs_deg[i][1] = sofa.EmitterPosition[3 * i + 1] - 180;
+                    else if (sofa.EmitterPosition[3 * i + 1] < -90)
+                        pData->src_dirs_deg[i][1] = sofa.EmitterPosition[3 * i + 1] + 180.0;
+                    else
+                        pData->src_dirs_deg[i][1] = sofa.EmitterPosition[3*i+1];
+                    
+                    float temp_sph[3];
+                    sph2cart(&sofa.EmitterPosition[3*i], 1, 1, temp_sph);
+                    pData->src_dirs_xyz[i][0] = temp_sph[0];
+                    pData->src_dirs_xyz[i][1] = temp_sph[1];
+                    pData->src_dirs_xyz[i][2] = temp_sph[2];
+                }
+            }
+        }
+
+        /* Clean-up */
+        saf_sofa_close(&sofa);
+    }
+#else
+    pData->useDefaultHRIRsFLAG = 1; /* Can only load the default HRIR data */
+#endif
+    if(pData->useDefaultHRIRsFLAG){
+        /* Copy default HRIR data */
+        pData->hrir_loaded_fs = __default_hrir_fs;
+        pData->hrir_loaded_len = __default_hrir_len;
+        pData->N_hrir_dirs = __default_N_hrir_dirs;
+        pData->hrirs = realloc1d(pData->hrirs, pData->N_hrir_dirs*NUM_EARS*(pData->hrir_loaded_len)*sizeof(float));
+        memcpy(pData->hrirs, (float*)__default_hrirs, pData->N_hrir_dirs*NUM_EARS*(pData->hrir_loaded_len)*sizeof(float));
+        pData->hrir_dirs_deg = realloc1d(pData->hrir_dirs_deg, pData->N_hrir_dirs*2*sizeof(float));
+        memcpy(pData->hrir_dirs_deg, (float*)__default_hrir_dirs_deg, pData->N_hrir_dirs*2*sizeof(float));
+    }
+
+    /* Convert from the 0..360 convention, to -180..180 */
+    convert_0_360To_m180_180(pData->hrir_dirs_deg, pData->N_hrir_dirs);
+
+    /* estimate the ITDs for each HRIR */
+    strcpy(pData->progressBarText,"Estimating ITDs");
+    pData->progressBar0_1 = 0.4f;
+    pData->itds_s = realloc1d(pData->itds_s, pData->N_hrir_dirs*sizeof(float));
+    // estimateITDs(pData->hrirs, pData->N_hrir_dirs, pData->hrir_loaded_len, pData->hrir_loaded_fs, pData->itds_s);
+
+    /* Resample the HRIRs if needed */
+    if(pData->hrir_loaded_fs!=pData->fs){
+        strcpy(pData->progressBarText,"Resampling the HRIRs");
+        pData->progressBar0_1 = 0.5f;
+        hrirs_resampled = NULL;
+        for(int source=0; source<pData->nSources; source++)
+            resampleHRIRs(pData->hrirs[source], pData->N_hrir_dirs, pData->hrir_loaded_len, pData->hrir_loaded_fs, pData->fs, 1, &hrirs_resampled+source*(pData->N_hrir_dirs*NUM_EARS*new_len), &new_len);
+        pData->hrirs = (float**)realloc2d((void**)pData->hrirs, pData->nSources, pData->N_hrir_dirs*NUM_EARS*new_len,sizeof(float));
+        for(int source=0; source<pData->nSources; source++)
+            cblas_scopy(pData->N_hrir_dirs*NUM_EARS*new_len, hrirs_resampled+pData->N_hrir_dirs*NUM_EARS*new_len, 1, pData->hrirs[source], 1);
+        
+        free(hrirs_resampled);
+        pData->hrir_runtime_fs = pData->fs;
+        pData->hrir_runtime_len = new_len;
+    }
+    else{
+        pData->hrir_runtime_fs = pData->hrir_loaded_fs;
+        pData->hrir_runtime_len = pData->hrir_loaded_len;
+    }
+    
+    /* generate VBAP gain table */
+    strcpy(pData->progressBarText,"Generating interpolation table");
+    pData->progressBar0_1 = 0.6f;
+    hrtf_vbap_gtable = NULL;
+    pData->hrtf_vbapTableRes[0] = 2;
+    pData->hrtf_vbapTableRes[1] = 5;
+    
+    pData->VBAP_3d_FLAG = 1;
+
+    float elevation_max = -90.0f;
+    float elevation_min = +90.0f;
+    for (int i = 1; i < pData->N_hrir_dirs; i += 2) {
+        elevation_max = SAF_MAX(elevation_max, pData->hrir_dirs_deg[i]);
+        elevation_min = SAF_MIN(elevation_min, pData->hrir_dirs_deg[i]);
+        //printf("% .3f /  % .3f \n", elevation_min, elevation_max);
+    }
+
+    if (fabsf((elevation_min + 90) / (180) - (elevation_max + 90) / (180)) < 1e-6) /* dont criticize the normalize*/
+        pData->VBAP_3d_FLAG = 0;
+   
+    if (pData->VBAP_3d_FLAG) {
+        generateVBAPgainTable3D(pData->hrir_dirs_deg, pData->N_hrir_dirs, pData->hrtf_vbapTableRes[0], pData->hrtf_vbapTableRes[1], 1, 0, 0.0f,
+            &hrtf_vbap_gtable, &(pData->N_hrtf_vbap_gtable), &(pData->nTriangles));
+    }
+
+    else {
+        generateVBAPgainTable2D(pData->hrir_dirs_deg, pData->N_hrir_dirs, pData->hrtf_vbapTableRes[0],
+            &hrtf_vbap_gtable, &(pData->N_hrtf_vbap_gtable), &(pData->nTriangles));
+    }
+    
+    if(hrtf_vbap_gtable==NULL){
+        /* if generating vbap gain tabled failed, re-calculate with default HRIR set */
+        pData->useDefaultHRIRsFLAG = 1;
+        roombinauraliser_initHRTFsAndGainTables(hBin);
+    }
+    
+    /* compress VBAP table (i.e. remove the zero elements) */
+    
+    pData->hrtf_vbap_gtableComp = realloc1d(pData->hrtf_vbap_gtableComp, pData->N_hrtf_vbap_gtable * 3 * sizeof(float));
+    pData->hrtf_vbap_gtableIdx = realloc1d(pData->hrtf_vbap_gtableIdx, pData->N_hrtf_vbap_gtable * 3 * sizeof(int));
+    compressVBAPgainTable3D(hrtf_vbap_gtable, pData->N_hrtf_vbap_gtable, pData->N_hrir_dirs, pData->hrtf_vbap_gtableComp, pData->hrtf_vbap_gtableIdx);
+    /* --> 3D GainTable compression also works in 2D */
+
+    
+    /* convert hrirs to filterbank coefficients */
+    pData->progressBar0_1 = 0.6f;
+    //pData->hrtf_fb = realloc1d(pData->hrtf_fb, HYBRID_BANDS * NUM_EARS * pData->nSources * (pData->N_hrir_dirs)*sizeof(float_complex));
+    pData->hrtf_fb = (float_complex**)realloc2d((void**)pData->hrtf_fb, pData->nSources, HYBRID_BANDS * NUM_EARS * (pData->N_hrir_dirs), sizeof(float_complex));
+    for(int source = 0; source < pData->nSources; source++)
+        HRIRs2HRTFs_afSTFT(pData->hrirs[source], pData->N_hrir_dirs, pData->hrir_runtime_len, HOP_SIZE, 0, 1, pData->hrtf_fb[source]);
+
+    /* HRIR pre-processing */
+    if(pData->enableHRIRsDiffuseEQ){
+        /* get integration weights */
+        strcpy(pData->progressBarText,"Applying HRIR diffuse-field EQ");
+        pData->progressBar0_1 = 0.9f;
+        if(pData->N_hrir_dirs<=1000){//3600
+//            hrir_dirs_rad = malloc1d(pData->N_hrir_dirs*2*sizeof(float));
+//            memcpy(hrir_dirs_rad, pData->hrir_dirs_deg, pData->N_hrir_dirs*2*sizeof(float));
+//            cblas_sscal(pData->N_hrir_dirs*2, SAF_PI/180.0f, hrir_dirs_rad, 1);
+            pData->weights = realloc1d(pData->weights, pData->N_hrir_dirs*sizeof(float));
+//            calculateGridWeights(hrir_dirs_rad, pData->N_hrir_dirs, -1, pData->weights);
+//            free(hrir_dirs_rad);
+            getVoronoiWeights(pData->hrir_dirs_deg, pData->N_hrir_dirs, 0, pData->weights);
+        }
+        else{
+            pData->weights = realloc1d(pData->weights, pData->N_hrir_dirs*sizeof(float));
+            for(int idx=0; idx < pData->N_hrir_dirs; idx++)
+                pData->weights[idx] = 4.f*SAF_PI / (float)pData->N_hrir_dirs;
+        }
+        for (int source = 0; source < pData->nSources; source++)
+            diffuseFieldEqualiseHRTFs(pData->N_hrir_dirs, pData->itds_s, pData->freqVector, HYBRID_BANDS, pData->weights, 1, 0, pData->hrtf_fb[source]);
+    }
+
+    /* calculate magnitude responses */
+    pData->hrtf_fb_mag = (float**)realloc2d((void**)pData->hrtf_fb_mag, pData->nSources, HYBRID_BANDS*NUM_EARS*(pData->N_hrir_dirs), sizeof(float)); 
+    for(int source = 0; source < pData->nSources; source++)
+        for(i=0; i<HYBRID_BANDS*NUM_EARS* (pData->N_hrir_dirs); i++)
+            pData->hrtf_fb_mag[source][i] = cabsf(pData->hrtf_fb[source][i]);
+
+    /* The HRTFs should be re-interpolated */
+    for(i=0; i<MAX_NUM_INPUTS; i++)
+        pData->recalc_hrtf_interpFLAG = 1;
+    
+    /* clean-up */
+    free(hrtf_vbap_gtable);
+}
+
+void roombinauraliser_initTFT
+(
+    void* const hBin
+)
+{
+    roombinauraliser_data *pData = (roombinauraliser_data*)(hBin);
+ 
+    if(pData->hSTFT==NULL)
+        afSTFT_create(&(pData->hSTFT), pData->new_nSources, NUM_EARS, HOP_SIZE, 0, 1, AFSTFT_BANDS_CH_TIME);
+    else if(pData->new_nSources!=pData->nSources){
+        afSTFT_channelChange(pData->hSTFT, pData->new_nSources, NUM_EARS);
+        afSTFT_clearBuffers(pData->hSTFT);
+    }
+    pData->nSources = pData->new_nSources;
+}
+
+void roombinauraliser_loadPreset
+(
+    SOURCE_CONFIG_PRESETS preset,
+    float dirs_deg[MAX_NUM_INPUTS][2],
+    int* newNCH,
+    int* nDims
+)
+{
+    float sum_elev;
+    int ch, i, nCH;
+    
+    switch(preset){
+        default:
+        case SOURCE_CONFIG_PRESET_DEFAULT:
+            nCH = 1;
+            for(ch=0; ch<nCH; ch++)
+                for(i=0; i<2; i++)
+                    dirs_deg[ch][i] = 0.0f;
+            break;
+        case SOURCE_CONFIG_PRESET_MONO:
+            nCH = 1;
+            for(ch=0; ch<nCH; ch++)
+                for(i=0; i<2; i++)
+                    dirs_deg[ch][i] = __mono_dirs_deg[ch][i];
+            break;
+        case SOURCE_CONFIG_PRESET_STEREO:
+            nCH = 2;
+            for(ch=0; ch<nCH; ch++)
+                for(i=0; i<2; i++)
+                    dirs_deg[ch][i] = __stereo_dirs_deg[ch][i];
+            break;
+        case SOURCE_CONFIG_PRESET_5PX:
+            nCH = 5;
+            for(ch=0; ch<nCH; ch++)
+                for(i=0; i<2; i++)
+                    dirs_deg[ch][i] = __5pX_dirs_deg[ch][i];
+            break;
+        case SOURCE_CONFIG_PRESET_7PX:
+            nCH = 7;
+            for(ch=0; ch<nCH; ch++)
+                for(i=0; i<2; i++)
+                    dirs_deg[ch][i] = __7pX_dirs_deg[ch][i];
+            break;
+        case SOURCE_CONFIG_PRESET_8PX:
+            nCH = 8;
+            for(ch=0; ch<nCH; ch++)
+                for(i=0; i<2; i++)
+                    dirs_deg[ch][i] = __8pX_dirs_deg[ch][i];
+            break;
+        case SOURCE_CONFIG_PRESET_9PX:
+            nCH = 9;
+            for(ch=0; ch<nCH; ch++)
+                for(i=0; i<2; i++)
+                    dirs_deg[ch][i] = __9pX_dirs_deg[ch][i];
+            break;
+        case SOURCE_CONFIG_PRESET_10PX:
+            nCH = 10;
+            for(ch=0; ch<nCH; ch++)
+                for(i=0; i<2; i++)
+                    dirs_deg[ch][i] = __10pX_dirs_deg[ch][i];
+            break;
+        case SOURCE_CONFIG_PRESET_11PX:
+            nCH = 11;
+            for(ch=0; ch<nCH; ch++)
+                for(i=0; i<2; i++)
+                    dirs_deg[ch][i] = __11pX_dirs_deg[ch][i];
+            break;
+        case SOURCE_CONFIG_PRESET_11PX_7_4:
+            nCH = 11;
+            for(ch=0; ch<nCH; ch++)
+                for(i=0; i<2; i++)
+                    dirs_deg[ch][i] = __11pX_7_4_dirs_deg[ch][i];
+            break;
+        case SOURCE_CONFIG_PRESET_13PX:
+            nCH = 13;
+            for(ch=0; ch<nCH; ch++)
+                for(i=0; i<2; i++)
+                    dirs_deg[ch][i] = __13pX_dirs_deg[ch][i];
+            break;
+        case SOURCE_CONFIG_PRESET_22PX:
+            nCH = 22;
+            for(ch=0; ch<nCH; ch++)
+                for(i=0; i<2; i++)
+                    dirs_deg[ch][i] = __22pX_dirs_deg[ch][i];
+            break;
+        case SOURCE_CONFIG_PRESET_22P2_9_10_3:
+            nCH = 24;
+            for(ch=0; ch<nCH; ch++)
+                for(i=0; i<2; i++)
+                    dirs_deg[ch][i] = __9_10_3p2_dirs_deg[ch][i];
+            break;
+        case SOURCE_CONFIG_PRESET_AALTO_MCC:
+            nCH = 45;
+            for(ch=0; ch<nCH; ch++)
+                for(i=0; i<2; i++)
+                    dirs_deg[ch][i] = __Aalto_MCC_dirs_deg[ch][i];
+            break;
+        case SOURCE_CONFIG_PRESET_AALTO_MCC_SUBSET:
+            nCH = 37;
+            for(ch=0; ch<nCH; ch++)
+                for(i=0; i<2; i++)
+                    dirs_deg[ch][i] = __Aalto_MCCsubset_dirs_deg[ch][i];
+            break;
+        case SOURCE_CONFIG_PRESET_AALTO_APAJA:
+            nCH = 29;
+            for(ch=0; ch<nCH; ch++)
+                for(i=0; i<2; i++)
+                    dirs_deg[ch][i] = __Aalto_Apaja_dirs_deg[ch][i];
+            break; 
+        case SOURCE_CONFIG_PRESET_AALTO_LR:
+            nCH = 13;
+            for(ch=0; ch<nCH; ch++)
+                for(i=0; i<2; i++)
+                    dirs_deg[ch][i] = __Aalto_LR_dirs_deg[ch][i];
+            break;
+        case SOURCE_CONFIG_PRESET_DTU_AVIL:
+            nCH = 64;
+            for(ch=0; ch<nCH; ch++)
+                for(i=0; i<2; i++)
+                    dirs_deg[ch][i] = __DTU_AVIL_dirs_deg[ch][i];
+            break;
+        case SOURCE_CONFIG_PRESET_ZYLIA_LAB:
+            nCH = 22;
+            for(ch=0; ch<nCH; ch++)
+                for(i=0; i<2; i++)
+                    dirs_deg[ch][i] = __Zylia_Lab_dirs_deg[ch][i];
+            break;
+        case SOURCE_CONFIG_PRESET_T_DESIGN_4:
+            nCH = 4;
+            for(ch=0; ch<nCH; ch++)
+                for(i=0; i<2; i++)
+                    dirs_deg[ch][i] = __Tdesign_degree_2_dirs_deg[ch][i];
+            break;
+        case SOURCE_CONFIG_PRESET_T_DESIGN_12:
+            nCH = 12;
+            for(ch=0; ch<nCH; ch++)
+                for(i=0; i<2; i++)
+                    dirs_deg[ch][i] = __Tdesign_degree_4_dirs_deg[ch][i];
+            break;
+        case SOURCE_CONFIG_PRESET_T_DESIGN_24:
+            nCH = 24;
+            for(ch=0; ch<nCH; ch++)
+                for(i=0; i<2; i++)
+                    dirs_deg[ch][i] = __Tdesign_degree_6_dirs_deg[ch][i];
+            break;
+        case SOURCE_CONFIG_PRESET_T_DESIGN_36:
+            nCH = 36;
+            for(ch=0; ch<nCH; ch++)
+                for(i=0; i<2; i++)
+                    dirs_deg[ch][i] = __Tdesign_degree_8_dirs_deg[ch][i];
+            break;
+        case SOURCE_CONFIG_PRESET_T_DESIGN_48:
+            nCH = 48;
+            for(ch=0; ch<nCH; ch++)
+                for(i=0; i<2; i++)
+                    dirs_deg[ch][i] = __Tdesign_degree_9_dirs_deg[ch][i];
+            break;
+        case SOURCE_CONFIG_PRESET_T_DESIGN_60:
+            nCH = 60;
+            for(ch=0; ch<nCH; ch++)
+                for(i=0; i<2; i++)
+                    dirs_deg[ch][i] = __Tdesign_degree_10_dirs_deg[ch][i];
+            break;
+        case SOURCE_CONFIG_PRESET_SPH_COV_9:
+            nCH = 9;
+            for(ch=0; ch<nCH; ch++)
+                for(i=0; i<2; i++)
+                    dirs_deg[ch][i] = __SphCovering_9_dirs_deg[ch][i];
+            break;
+        case SOURCE_CONFIG_PRESET_SPH_COV_16:
+            nCH = 16;
+            for(ch=0; ch<nCH; ch++)
+                for(i=0; i<2; i++)
+                    dirs_deg[ch][i] = __SphCovering_16_dirs_deg[ch][i];
+            break;
+        case SOURCE_CONFIG_PRESET_SPH_COV_25:
+            nCH = 25;
+            for(ch=0; ch<nCH; ch++)
+                for(i=0; i<2; i++)
+                    dirs_deg[ch][i] = __SphCovering_25_dirs_deg[ch][i];
+            break;
+        case SOURCE_CONFIG_PRESET_SPH_COV_49:
+            nCH = 49;
+            for(ch=0; ch<nCH; ch++)
+                for(i=0; i<2; i++)
+                    dirs_deg[ch][i] = __SphCovering_49_dirs_deg[ch][i];
+            break;
+        case SOURCE_CONFIG_PRESET_SPH_COV_64:
+            nCH = 64;
+            for(ch=0; ch<nCH; ch++)
+                for(i=0; i<2; i++)
+                    dirs_deg[ch][i] = __SphCovering_64_dirs_deg[ch][i];
+            break;
+    }
+    
+    /* Fill remaining slots with default coords */
+    for(; ch<MAX_NUM_INPUTS; ch++){
+        for(i=0; i<2; i++){
+            dirs_deg[ch][i] = __default_LScoords64_rad[ch][i]* (180.0f/SAF_PI);
+        }
+    }
+    
+    /* For dynamically changing the number of TFT channels */
+    (*newNCH) = nCH;
+    
+    /* estimate number of dimensions. (Obviously fails if using 2D setups thare are on an angle.
+       However, in these cases, triangulation should fail and revert to 2D anyway) */
+    sum_elev = 0.0f;
+    for(i=0; i<nCH; i++){
+        sum_elev += dirs_deg[i][1];
+    }
+    if(sum_elev < 0.01f)
+        (*nDims) = 2;
+    else
+        (*nDims) = 3;
+}
+ 
+
+
+
+
+
+
+
+
+
+
+ 